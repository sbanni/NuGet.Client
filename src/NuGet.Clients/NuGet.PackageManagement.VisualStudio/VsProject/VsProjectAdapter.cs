﻿// Copyright (c) .NET Foundation. All rights reserved.
// Licensed under the Apache License, Version 2.0. See License.txt in the project root for license information.

using System;
using System.Collections.Generic;
using System.Diagnostics;
using System.IO;
using System.Linq;
using System.Runtime.Versioning;
using System.Threading.Tasks;
using Microsoft;
using Microsoft.VisualStudio.Shell;
using Microsoft.VisualStudio.Shell.Interop;
using Microsoft.VisualStudio.Threading;
using Microsoft.VisualStudio.Workspace.Extensions.MSBuild;
using NuGet.Commands;
using NuGet.Frameworks;
using NuGet.ProjectManagement;
using NuGet.ProjectModel;
using NuGet.RuntimeModel;
using NuGet.VisualStudio;
using VSLangProj;

namespace NuGet.PackageManagement.VisualStudio
{
    [DebuggerDisplay("{ProjectName}")]
    internal class VsProjectAdapter : IVsProjectAdapter
    {
        #region Private members

        private readonly VsHierarchyItem _vsHierarchyItem;
        private EnvDTE.Project _dteProject;
        private readonly Func<IVsHierarchy, EnvDTE.Project> _loadDteProject;
        private readonly IProjectSystemCache _projectSystemCache;
        private readonly IDeferredProjectWorkspaceService _deferredProjectWorkspaceService;
        private readonly AsyncLazy<IMSBuildProjectDataService> _buildProjectDataService;

        #endregion Private members

        #region Properties

        public string BaseIntermediateOutputPath
        {
            get
            {
                var baseIntermediateOutputPath = GetBuildProperty("BaseIntermediateOutputPath");

                if (string.IsNullOrEmpty(baseIntermediateOutputPath))
                {
                    throw new InvalidOperationException(string.Format(
                        Strings.BaseIntermediateOutputPathNotFound,
                        FullPath));
                }

                var projectDirectory = Path.GetDirectoryName(FullPath);

                return Path.Combine(projectDirectory, baseIntermediateOutputPath);
            }
        }

        public string CustomUniqueName => ProjectNames.CustomUniqueName;

        public string FullName => ProjectNames.FullName;

        public string FullPath
        {
            get
            {
                if (!IsLoadDeferred)
                {
                    return EnvDTEProjectInfoUtility.GetFullPath(_dteProject);
                }
                else
                {
                    return Path.GetDirectoryName(FullProjectPath);
                }
            }
        }

        public string FullProjectPath { get; private set; }

        public bool IsLoadDeferred => _dteProject == null;

        public bool IsSupported
        {
            get
            {
                if (!IsLoadDeferred)
                {
                    return EnvDTEProjectUtility.IsSupported(_dteProject);
                }

                return true;
            }
        }

        public string PackageTargetFallback
        {
            get
            {
                return GetBuildProperty("PackageTargetFallback");
            }
        }

        public EnvDTE.Project Project
        {
            get
            {
                if (_dteProject == null)
                {
                    _dteProject = _loadDteProject(_vsHierarchyItem.VsHierarchy);
                }

                return _dteProject;
            }
        }

        public IVsProjectBuildSystem ProjectBuildSystem => EnvDTEProjectUtility.GetVsProjectBuildSystem(Project);

        public string ProjectId
        {
            get
            {
                Guid id;
                if (!_vsHierarchyItem.TryGetProjectId(out id))
                {
                    id = Guid.Empty;
                }

                return id.ToString();
            }
        }

        public string ProjectName => ProjectNames.ShortName;

        public ProjectNames ProjectNames { get; private set; }

        public string[] ProjectTypeGuids
        {
            get
            {
                if (!IsLoadDeferred)
                {
                    return VsHierarchyUtility.GetProjectTypeGuids(_dteProject);
                }
                else
                {
                    return VsHierarchyUtility.GetProjectTypeGuids(VsHierarchy);
                }
            }
        }

        public References References
        {
            get
            {
                ThreadHelper.ThrowIfNotOnUIThread();

                dynamic projectObj = Project.Object;
                var references = (References)projectObj.References;
                projectObj = null;
                return references;
            }
        }

        public IEnumerable<CompatibilityProfile> Supports
        {
            get
            {
                ThreadHelper.ThrowIfNotOnUIThread();

                var unparsedRuntimeSupports = GetBuildProperty("RuntimeSupports");

                if (unparsedRuntimeSupports == null)
                {
                    return Enumerable.Empty<CompatibilityProfile>();
                }

                return unparsedRuntimeSupports
                    .Split(';')
                    .Select(x => x.Trim())
                    .Where(x => !string.IsNullOrEmpty(x))
                    .Select(support => new CompatibilityProfile(support));
            }
        }

        public string UniqueName => ProjectNames.UniqueName;

        public string Version
        {
            get
            {
                ThreadHelper.ThrowIfNotOnUIThread();

                var packageVersion = GetBuildProperty("PackageVersion");

                if (string.IsNullOrEmpty(packageVersion))
                {
                    packageVersion = GetBuildProperty("Version");

                    if (string.IsNullOrEmpty(packageVersion))
                    {
                        packageVersion = "1.0.0";
                    }
                }

                return packageVersion;
            }
        }

        public IVsHierarchy VsHierarchy => _vsHierarchyItem.VsHierarchy;

        #endregion Properties

        #region Constructors

        public VsProjectAdapter(
            EnvDTE.Project dteProject,
<<<<<<< HEAD
            IVsProjectAdapterProvider vsProjectAdapterProvider)
=======
            IProjectSystemCache projectSystemCache)
            : this()
>>>>>>> c2e4fd40
        {
            Assumes.Present(dteProject);
            Assumes.Present(projectSystemCache);

            _vsHierarchyItem = VsHierarchyItem.FromDteProject(dteProject);
            _dteProject = dteProject;
            _projectSystemCache = projectSystemCache;

            FullProjectPath = EnvDTEProjectInfoUtility.GetFullProjectPath(_dteProject);
            ProjectNames = ProjectNames.FromDTEProject(_dteProject);
        }

        public VsProjectAdapter(
            IVsHierarchy project,
            ProjectNames projectNames,
            Func<IVsHierarchy, EnvDTE.Project> loadDteProject,
            IProjectSystemCache projectSystemCache,
            IDeferredProjectWorkspaceService deferredProjectWorkspaceService)
        {
            Assumes.Present(project);
            Assumes.Present(projectNames);
            Assumes.Present(loadDteProject);
            Assumes.Present(projectSystemCache);
            Assumes.Present(deferredProjectWorkspaceService);

            _vsHierarchyItem = VsHierarchyItem.FromVsHierarchy(project);
            _loadDteProject = loadDteProject;
            _projectSystemCache = projectSystemCache;
            _deferredProjectWorkspaceService = deferredProjectWorkspaceService;

            FullProjectPath = VsHierarchyUtility.GetProjectPath(project);
            ProjectNames = projectNames;

            _buildProjectDataService = new AsyncLazy<IMSBuildProjectDataService>(
                () => _deferredProjectWorkspaceService.GetMSBuildProjectDataServiceAsync(FullProjectPath),
                NuGetUIThreadHelper.JoinableTaskFactory);
        }

        #endregion Constructors

        #region Getters

        public HashSet<string> GetAssemblyClosure(IDictionary<string, HashSet<string>> visitedProjects)
        {
            return EnvDTEProjectUtility.GetAssemblyClosure(Project, visitedProjects);
        }

        public string GetBuildProperty(string propertyName)
        {
            return VsHierarchyUtility.GetBuildProperty(AsVsBuildPropertyStorage, propertyName);
        }

        public IEnumerable<string> GetChildItems(string path, string filter, string desiredKind)
        {
            return NuGetUIThreadHelper.JoinableTaskFactory.Run(async delegate
            {
                await NuGetUIThreadHelper.JoinableTaskFactory.SwitchToMainThreadAsync();

                var childItems = await EnvDTEProjectUtility.GetChildItems(Project, path, filter, VsProjectTypes.VsProjectItemKindPhysicalFile);
                // Get all physical files
                return from p in childItems
                       select p.Name;
            });
        }

        public string GetConfigurationFile()
        {
            return EnvDTEProjectInfoUtility.GetConfigurationFile(Project);
        }

        public async Task<IReadOnlyList<ProjectRestoreReference>> GetDirectProjectReferencesAsync(IEnumerable<string> resolvedProjects, Common.ILogger logger)
        {
            if (_deferredProjectWorkspaceService != null)
            {
                var references = await _deferredProjectWorkspaceService.GetProjectReferencesAsync(FullProjectPath);

                return references
                    .Select(reference => new ProjectRestoreReference
                    {
                        ProjectPath = reference,
                        ProjectUniqueName = reference
                    })
                    .ToList();
            }
            else
            {
                return await VSProjectRestoreReferenceUtility.GetDirectProjectReferencesAsync(Project, resolvedProjects, logger);
            }
        }

        public FrameworkName GetDotNetFrameworkName()
        {
            return EnvDTEProjectInfoUtility.GetDotNetFrameworkName(Project);
        }

        public IEnumerable<string> GetFullPaths(string fileName)
        {
            return NuGetUIThreadHelper.JoinableTaskFactory.Run(async delegate
            {
                await NuGetUIThreadHelper.JoinableTaskFactory.SwitchToMainThreadAsync();

                var paths = new List<string>();
                var projectItemsQueue = new Queue<EnvDTE.ProjectItems>();
                projectItemsQueue.Enqueue(Project.ProjectItems);
                while (projectItemsQueue.Count > 0)
                {
                    var items = projectItemsQueue.Dequeue();
                    foreach (var item in items.Cast<EnvDTE.ProjectItem>())
                    {
                        if (item.Kind == VsProjectTypes.VsProjectItemKindPhysicalFile)
                        {
                            if (StringComparer.OrdinalIgnoreCase.Equals(item.Name, fileName))
                            {
                                paths.Add(item.FileNames[1]);
                            }
                        }
                        else if (item.Kind == VsProjectTypes.VsProjectItemKindPhysicalFolder)
                        {
                            projectItemsQueue.Enqueue(item.ProjectItems);
                        }
                    }
                }

                return paths;
            });
        }

        public async Task<EnvDTE.ProjectItems> GetProjectItemsAsync(string folderPath, bool createIfNotExists)
        {
            return await EnvDTEProjectUtility.GetProjectItemsAsync(Project, folderPath, createIfNotExists);
        }

        public async Task<EnvDTE.ProjectItem> GetProjectItemAsync(string path)
        {
            return await EnvDTEProjectUtility.GetProjectItemAsync(Project, path);
        }

        public dynamic GetProjectProperty(string propertyName)
        {
            try
            {
                var envDTEProperty = Project.Properties.Item(propertyName);
                if (envDTEProperty != null)
                {
                    return envDTEProperty.Value;
                }
            }
            catch (ArgumentException)
            {
                // If the property doesn't exist this will throw an argument exception
            }
            return null;
        }

        public IList<IVsProjectAdapter> GetReferencedProjects()
        {
            if (!IsLoadDeferred)
            {
                var referencedProjects = new List<IVsProjectAdapter>();
                var dteProjects = EnvDTEProjectUtility.GetReferencedProjects(Project);
                foreach(var dteProject in dteProjects)
                {
                    var result = _projectSystemCache.TryGetVsProjectAdapter(dteProject.UniqueName, out IVsProjectAdapter projectAdapter);
                    
                    if (result)
                    {
                        referencedProjects.Add(projectAdapter);
                    }
                }

                return referencedProjects;
            }
            else
            {
                return NuGetUIThreadHelper.JoinableTaskFactory.Run(async delegate
                {
                    var projectsPath = await _deferredProjectWorkspaceService.GetProjectReferencesAsync(FullProjectPath);
                    var referencedProjects = new List<IVsProjectAdapter>();

                    foreach (var projectPath in projectsPath)
                    {
                        var result = _projectSystemCache.TryGetVsProjectAdapter(projectPath, out IVsProjectAdapter projectAdapter);

                        if (result)
                        {
                            referencedProjects.Add(projectAdapter);
                        }
                    }

                    return referencedProjects;
                });
            }
        }

        public IEnumerable<RuntimeDescription> GetRuntimes()
        {
            ThreadHelper.ThrowIfNotOnUIThread();

            var unparsedRuntimeIdentifer = GetBuildProperty("RuntimeIdentifier");
            var unparsedRuntimeIdentifers = GetBuildProperty("RuntimeIdentifiers");

            var runtimes = Enumerable.Empty<string>();

            if (unparsedRuntimeIdentifer != null)
            {
                runtimes = runtimes.Concat(new[] { unparsedRuntimeIdentifer });
            }

            if (unparsedRuntimeIdentifers != null)
            {
                runtimes = runtimes.Concat(unparsedRuntimeIdentifers.Split(';'));
            }

            runtimes = runtimes
                .Select(x => x.Trim())
                .Where(x => !string.IsNullOrEmpty(x));

            return runtimes
                .Select(runtime => new RuntimeDescription(runtime));
        }

        public NuGetFramework GetTargetFramework()
        {
            ThreadHelper.ThrowIfNotOnUIThread();

            var nugetFramework = NuGetFramework.UnsupportedFramework;
            var projectPath = FullPath;
            var platformIdentifier = GetBuildProperty("TargetPlatformIdentifier");
            var platformVersion = GetBuildProperty("TargetPlatformVersion");
            var platformMinVersion = GetBuildProperty("TargetPlatformMinVersion");
            var targetFrameworkMoniker = GetBuildProperty("TargetFrameworkMoniker");

            // Projects supporting TargetFramework and TargetFrameworks are detected before
            // this check. The values can be passed as null here.
            var frameworkStrings = MSBuildProjectFrameworkUtility.GetProjectFrameworkStrings(
                projectFilePath: projectPath,
                targetFrameworks: null,
                targetFramework: null,
                targetFrameworkMoniker: targetFrameworkMoniker,
                targetPlatformIdentifier: platformIdentifier,
                targetPlatformVersion: platformVersion,
                targetPlatformMinVersion: platformMinVersion,
                isManagementPackProject: false,
                isXnaWindowsPhoneProject: false);

            var frameworkString = frameworkStrings.FirstOrDefault();

            if (!string.IsNullOrEmpty(frameworkString))
            {
                nugetFramework = NuGetFramework.Parse(frameworkString);
            }

            return nugetFramework;
        }

        public async Task<NuGetFramework> GetTargetFrameworkAsync()
        {
            if (!IsLoadDeferred)
            {
                return EnvDTEProjectInfoUtility.GetTargetNuGetFramework(Project);
            }
            else
            {
                var msbuildProjectDataService = await _buildProjectDataService.GetValueAsync();

                var nuGetFramework = await SolutionWorkspaceUtility.GetNuGetFrameworkAsync(msbuildProjectDataService, FullProjectPath);

                return nuGetFramework;
            }
        }

        #endregion Getters

        #region Capabilities

        public async Task<bool> ContainsFile(string path)
        {
            return await EnvDTEProjectUtility.ContainsFile(Project, path);
        }

        public bool SupportsBindingRedirects
        {
            get
            {
                return EnvDTEProjectUtility.SupportsBindingRedirects(Project);
            }
        }

        public bool SupportsProjectSystemService
        {
            get
            {
                return !IsLoadDeferred && EnvDTEProjectUtility.SupportsProjectSystemService(Project);
            }
        }

        public bool SupportsReference
        {
            get
            {
                if (!IsLoadDeferred)
                {
                    return EnvDTEProjectUtility.SupportsReferences(Project);
                }
                else
                {
                    return !ProjectTypeGuids.Any(p => ProjectTypesConstant.UnsupportedProjectTypesForAddingReferences.Contains(p));
                }
            }
        }

        #endregion Capablities

        #region Public methods

        public void AddImportStatement(string targetsPath, ImportLocation location)
        {
            EnvDTEProjectUtility.AddImportStatement(Project, targetsPath, location);
        }

        public async Task<bool> DeleteProjectItemAsync(string path)
        {
            return await EnvDTEProjectUtility.DeleteProjectItemAsync(Project, path);
        }

        public void EnsureCheckedOutIfExists(string root, string path)
        {
            EnvDTEProjectUtility.EnsureCheckedOutIfExists(Project, root, path);
        }

        public void RemoveImportStatement(string targetsPath)
        {
            EnvDTEProjectUtility.RemoveImportStatement(Project, targetsPath);
        }

        public void Save()
        {
            EnvDTEProjectUtility.Save(Project);
        }

        #endregion Public methods

        #region Private methods

        private IVsBuildPropertyStorage AsVsBuildPropertyStorage
        {
            get
            {
                ThreadHelper.ThrowIfNotOnUIThread();

                var bps = _vsHierarchyItem.VsHierarchy as IVsBuildPropertyStorage;

                Assumes.True(
                    bps != null, 
                    string.Format(Strings.ProjectCouldNotBeCastedToBuildPropertyStorage, FullPath));

                return bps;
            }
        }

        #endregion Private methods
    }
}<|MERGE_RESOLUTION|>--- conflicted
+++ resolved
@@ -216,12 +216,7 @@
 
         public VsProjectAdapter(
             EnvDTE.Project dteProject,
-<<<<<<< HEAD
-            IVsProjectAdapterProvider vsProjectAdapterProvider)
-=======
             IProjectSystemCache projectSystemCache)
-            : this()
->>>>>>> c2e4fd40
         {
             Assumes.Present(dteProject);
             Assumes.Present(projectSystemCache);
